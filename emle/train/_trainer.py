--- conflicted
+++ resolved
@@ -57,11 +57,7 @@
 
         # Deatch the tensors, convert to numpy arrays and save the model
         emle_model = {
-<<<<<<< HEAD
-            k: v.detach().cpu().numpy()
-=======
             k: v.cpu().detach().numpy()
->>>>>>> c4ccdbd0
             for k, v in emle_model.items()
             if isinstance(v, _torch.Tensor)
         }
@@ -304,7 +300,7 @@
         ref_values_s = self._train_s(s, zid, aev_mols, aev_ivm_allz, sigma)
 
         # Good for debugging
-        # _torch.autograd.set_detect_anomaly(True) 
+        # _torch.autograd.set_detect_anomaly(True)
 
         # Initial guess for the model parameters
         params = {
@@ -353,9 +349,9 @@
             q_mol=q_mol,
             q_target=q,
         )
-        
+
         print("a_QEq:", emle_base.a_QEq)
-     
+
         # Fit a_Thole, k_Z (uses volumes predicted by QEq model)
         print("Fitting a_Thole, k_Z")
         self._train_model(
@@ -407,4 +403,3 @@
             self.write_model_to_file(emle_model, model_filename)
 
         return emle_model
-    