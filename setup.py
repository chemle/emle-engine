from setuptools import setup, find_packages

import versioneer

setup(
    name="emle-engine",
    version=versioneer.get_version(),
    cmdclass=versioneer.get_cmdclass(),
    author="Lester Hedges",
    author_email="lester.hedges@gmail.com",
    packages=find_packages(include=["emle", "emle.*", "bin/*"]),
<<<<<<< HEAD
    scripts=["bin/emle-server", "bin/emle-stop", "bin/orca"],
    entry_points={
        "console_scripts": [
            "emle-train=emle.train:main",
        ]
    },
=======
    scripts=["bin/emle-server", "bin/emle-stop", "bin/orca", "bin/emle-analyze"],
>>>>>>> 0985cc84
    include_package_data=True,
    url="https://github.com/chemle/emle-engine",
    license="GPLv2",
    description="An engine for electrostatic machine learned embedding potentials",
    zip_safe=False,
)<|MERGE_RESOLUTION|>--- conflicted
+++ resolved
@@ -9,16 +9,7 @@
     author="Lester Hedges",
     author_email="lester.hedges@gmail.com",
     packages=find_packages(include=["emle", "emle.*", "bin/*"]),
-<<<<<<< HEAD
-    scripts=["bin/emle-server", "bin/emle-stop", "bin/orca"],
-    entry_points={
-        "console_scripts": [
-            "emle-train=emle.train:main",
-        ]
-    },
-=======
     scripts=["bin/emle-server", "bin/emle-stop", "bin/orca", "bin/emle-analyze"],
->>>>>>> 0985cc84
     include_package_data=True,
     url="https://github.com/chemle/emle-engine",
     license="GPLv2",
